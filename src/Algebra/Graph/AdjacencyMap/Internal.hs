-----------------------------------------------------------------------------
-- |
-- Module     : Algebra.Graph.AdjacencyMap.Internal
-- Copyright  : (c) Andrey Mokhov 2016-2018
-- License    : MIT (see the file LICENSE)
-- Maintainer : andrey.mokhov@gmail.com
-- Stability  : unstable
--
-- This module exposes the implementation of adjacency maps. The API is unstable
-- and unsafe, and is exposed only for documentation. You should use the
-- non-internal module "Algebra.Graph.AdjacencyMap" instead.
-----------------------------------------------------------------------------
module Algebra.Graph.AdjacencyMap.Internal (
    -- * Adjacency map implementation
<<<<<<< HEAD
    AdjacencyMap (..), consistent,
=======
    AdjacencyMap (..), mkAM, fromAdjacencySets, consistent,

    -- * Interoperability with King-Launchbury graphs
    GraphKL (..), mkGraphKL
>>>>>>> 30400a44
  ) where

import Data.List
import Data.Map.Strict (Map, keysSet, fromSet)
import Data.Set (Set)

import Algebra.Graph.Class

import qualified Data.Map.Strict as Map
import qualified Data.Set        as Set

{-| The 'AdjacencyMap' data type represents a graph by a map of vertices to
their adjacency sets. We define a 'Num' instance as a convenient notation for
working with graphs:

    > 0           == vertex 0
    > 1 + 2       == overlay (vertex 1) (vertex 2)
    > 1 * 2       == connect (vertex 1) (vertex 2)
    > 1 + 2 * 3   == overlay (vertex 1) (connect (vertex 2) (vertex 3))
    > 1 * (2 + 3) == connect (vertex 1) (overlay (vertex 2) (vertex 3))

The 'Show' instance is defined using basic graph construction primitives:

@show (empty     :: AdjacencyMap Int) == "empty"
show (1         :: AdjacencyMap Int) == "vertex 1"
show (1 + 2     :: AdjacencyMap Int) == "vertices [1,2]"
show (1 * 2     :: AdjacencyMap Int) == "edge 1 2"
show (1 * 2 * 3 :: AdjacencyMap Int) == "edges [(1,2),(1,3),(2,3)]"
show (1 * 2 + 3 :: AdjacencyMap Int) == "overlay (vertex 3) (edge 1 2)"@

The 'Eq' instance satisfies all axioms of algebraic graphs:

    * 'Algebra.Graph.AdjacencyMap.overlay' is commutative and associative:

        >       x + y == y + x
        > x + (y + z) == (x + y) + z

    * 'Algebra.Graph.AdjacencyMap.connect' is associative and has
    'Algebra.Graph.AdjacencyMap.empty' as the identity:

        >   x * empty == x
        >   empty * x == x
        > x * (y * z) == (x * y) * z

    * 'Algebra.Graph.AdjacencyMap.connect' distributes over
    'Algebra.Graph.AdjacencyMap.overlay':

        > x * (y + z) == x * y + x * z
        > (x + y) * z == x * z + y * z

    * 'Algebra.Graph.AdjacencyMap.connect' can be decomposed:

        > x * y * z == x * y + x * z + y * z

The following useful theorems can be proved from the above set of axioms.

    * 'Algebra.Graph.AdjacencyMap.overlay' has 'Algebra.Graph.AdjacencyMap.empty'
    as the identity and is idempotent:

        >   x + empty == x
        >   empty + x == x
        >       x + x == x

    * Absorption and saturation of 'Algebra.Graph.AdjacencyMap.connect':

        > x * y + x + y == x * y
        >     x * x * x == x * x

When specifying the time and memory complexity of graph algorithms, /n/ and /m/
will denote the number of vertices and edges in the graph, respectively.
-}
newtype AdjacencyMap a = AM {
    -- | The /adjacency map/ of the graph: each vertex is associated with a set
    -- of its direct successors.
    adjacencyMap :: Map a (Set a)}

instance Eq a => Eq (AdjacencyMap a) where
    x == y = adjacencyMap x == adjacencyMap y

instance (Ord a, Show a) => Show (AdjacencyMap a) where
    show (AM m)
        | null vs    = "empty"
        | null es    = vshow vs
        | vs == used = eshow es
        | otherwise  = "overlay (" ++ vshow (vs \\ used) ++ ") (" ++ eshow es ++ ")"
      where
        vs             = Set.toAscList (keysSet m)
        es             = internalEdgeList m
        vshow [x]      = "vertex "   ++ show x
        vshow xs       = "vertices " ++ show xs
        eshow [(x, y)] = "edge "     ++ show x ++ " " ++ show y
        eshow xs       = "edges "    ++ show xs
        used           = Set.toAscList (referredToVertexSet m)

instance Ord a => Graph (AdjacencyMap a) where
    type Vertex (AdjacencyMap a) = a
    empty       = AM   Map.empty
    vertex x    = AM $ Map.singleton x Set.empty
    overlay x y = AM $ Map.unionWith Set.union (adjacencyMap x) (adjacencyMap y)
    connect x y = AM $ Map.unionsWith Set.union [ adjacencyMap x, adjacencyMap y,
        fromSet (const . keysSet $ adjacencyMap y) (keysSet $ adjacencyMap x) ]

instance (Ord a, Num a) => Num (AdjacencyMap a) where
    fromInteger = vertex . fromInteger
    (+)         = overlay
    (*)         = connect
    signum      = const empty
    abs         = id
    negate      = id

instance ToGraph (AdjacencyMap a) where
    type ToVertex (AdjacencyMap a) = a
    toGraph = overlays . map (uncurry star . fmap Set.toList) . Map.toList . adjacencyMap

-- | Construct a graph from a list of adjacency sets.
-- Complexity: /O((n + m) * log(n))/ time and /O(n + m)/ memory.
--
-- @
-- fromAdjacencySets []                                        == 'Algebra.Graph.AdjacencyMap.empty'
-- fromAdjacencySets [(x, Set.'Set.empty')]                          == 'Algebra.Graph.AdjacencyMap.vertex' x
-- fromAdjacencySets [(x, Set.'Set.singleton' y)]                    == 'Algebra.Graph.AdjacencyMap.edge' x y
-- fromAdjacencySets . map (fmap Set.'Set.fromList') . 'Algebra.Graph.AdjacencyMap.adjacencyList' == id
-- 'Algebra.Graph.AdjacencyMap.overlay' (fromAdjacencySets xs) (fromAdjacencySets ys)       == fromAdjacencySets (xs ++ ys)
-- @
fromAdjacencySets :: Ord a => [(a, Set a)] -> AdjacencyMap a
fromAdjacencySets ss = mkAM $ Map.unionWith Set.union vs es
  where
    vs = Map.fromSet (const Set.empty) . Set.unions $ map snd ss
    es = Map.fromListWith Set.union ss

-- | Check if the internal graph representation is consistent, i.e. that all
-- edges refer to existing vertices. It should be impossible to create an
-- inconsistent adjacency map, and we use this function in testing.
-- /Note: this function is for internal use only/.
--
-- @
-- consistent 'Algebra.Graph.AdjacencyMap.empty'                  == True
-- consistent ('Algebra.Graph.AdjacencyMap.vertex' x)             == True
-- consistent ('Algebra.Graph.AdjacencyMap.overlay' x y)          == True
-- consistent ('Algebra.Graph.AdjacencyMap.connect' x y)          == True
-- consistent ('Algebra.Graph.AdjacencyMap.edge' x y)             == True
-- consistent ('Algebra.Graph.AdjacencyMap.edges' xs)             == True
-- consistent ('Algebra.Graph.AdjacencyMap.graph' xs ys)          == True
-- consistent ('Algebra.Graph.AdjacencyMap.fromAdjacencyList' xs) == True
-- @
consistent :: Ord a => AdjacencyMap a -> Bool
consistent (AM m) = referredToVertexSet m `Set.isSubsetOf` keysSet m

-- The set of vertices that are referred to by the edges
referredToVertexSet :: Ord a => Map a (Set a) -> Set a
referredToVertexSet = Set.fromList . uncurry (++) . unzip . internalEdgeList

-- The list of edges in adjacency map
internalEdgeList :: Map a (Set a) -> [(a, a)]
internalEdgeList m = [ (x, y) | (x, ys) <- Map.toAscList m, y <- Set.toAscList ys ]<|MERGE_RESOLUTION|>--- conflicted
+++ resolved
@@ -12,14 +12,7 @@
 -----------------------------------------------------------------------------
 module Algebra.Graph.AdjacencyMap.Internal (
     -- * Adjacency map implementation
-<<<<<<< HEAD
-    AdjacencyMap (..), consistent,
-=======
-    AdjacencyMap (..), mkAM, fromAdjacencySets, consistent,
-
-    -- * Interoperability with King-Launchbury graphs
-    GraphKL (..), mkGraphKL
->>>>>>> 30400a44
+    AdjacencyMap (..), fromAdjacencySets, consistent,
   ) where
 
 import Data.List
@@ -145,7 +138,7 @@
 -- 'Algebra.Graph.AdjacencyMap.overlay' (fromAdjacencySets xs) (fromAdjacencySets ys)       == fromAdjacencySets (xs ++ ys)
 -- @
 fromAdjacencySets :: Ord a => [(a, Set a)] -> AdjacencyMap a
-fromAdjacencySets ss = mkAM $ Map.unionWith Set.union vs es
+fromAdjacencySets ss = AM $ Map.unionWith Set.union vs es
   where
     vs = Map.fromSet (const Set.empty) . Set.unions $ map snd ss
     es = Map.fromListWith Set.union ss
